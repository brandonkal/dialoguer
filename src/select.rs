--- conflicted
+++ resolved
@@ -96,7 +96,6 @@
 
     /// Like `interact` but allows a specific terminal to be set.
     pub fn interact_on(&self, term: &Term) -> io::Result<usize> {
-<<<<<<< HEAD
         self._interact_on(term, false)?.ok_or(io::Error::new(
             io::ErrorKind::Other,
             "Quit not allowed in this case",
@@ -110,9 +109,7 @@
 
     /// Like `interact` but allows a specific terminal to be set.
     fn _interact_on(&self, term: &Term, allow_quit: bool) -> io::Result<Option<usize>> {
-=======
         let mut render = TermThemeRenderer::new(term, self.theme);
->>>>>>> d03a7a57
         let mut sel = self.default;
         if let Some(ref prompt) = self.prompt {
             render.prompt(prompt)?;
@@ -260,11 +257,7 @@
                     }
                 }
                 Key::Char(' ') => {
-<<<<<<< HEAD
-                    selected[sel] = !selected[sel];
-=======
                     checked[sel] = !checked[sel];
->>>>>>> d03a7a57
                 }
                 Key::Escape => {
                     if self.clear {
